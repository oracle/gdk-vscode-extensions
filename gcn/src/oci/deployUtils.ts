/*
 * Copyright (c) 2022, Oracle and/or its affiliates. All rights reserved.
 * DO NOT ALTER OR REMOVE COPYRIGHT NOTICES OR THIS FILE HEADER.
 *
 * Licensed under the Universal Permissive License v 1.0 as shown at https://oss.oracle.com/licenses/upl.
 */

import * as vscode from 'vscode';
import * as path from 'path';
import * as fs from 'fs';
import * as common from 'oci-common';
import * as gitUtils from '../gitUtils'
import * as projectUtils from '../projectUtils';
import * as importUtils from './importUtils';
import * as ociUtils from './ociUtils';
import * as ociContext from './ociContext';
import { devops } from 'oci-sdk';
import * as identity from 'oci-identity';

export type SaveConfig = (folder: string, config: any) => boolean;

export async function deployFolders(resourcesPath: string, saveConfig: SaveConfig): Promise<undefined> {
    let resolvedProvider: common.ConfigFileAuthenticationDetailsProvider | undefined;
    // TODO: implement support for additional authentication methods (custom file/profile, credentials, etc.)
    // TODO: should be implemented in ociContext.ts or authenticationUtils.ts
    try {
        resolvedProvider = new common.ConfigFileAuthenticationDetailsProvider();
    } catch (err) {
        vscode.window.showErrorMessage('Cannot access OCI using the default profile in .oci/config file, or config file not available.');
    }
    if (!resolvedProvider) {
        return undefined;
    }
    const provider = resolvedProvider;

    const compartment = await importUtils.selectCompartment(provider);
    if (!compartment) {
        return undefined;
    }

    const folders = await selectFolders();
    if (!folders || folders.length === 0) {
        return undefined;
    }

    // TODO: project name must be unique in the compartment!
    //       (read existing project names in advance & check)
    let projectName: string;
    if (folders.length === 1) {
        projectName = folders[0].name;
    } else {
        const selectedName = await selectProjectName();
        if (!selectedName) {
            return;
        }
        projectName = selectedName;
    }

    const error: string | undefined = await vscode.window.withProgress({
        location: vscode.ProgressLocation.Notification,
        title: `Creating devops project ${projectName}`,
        cancellable: false
    }, (progress, _token) => {
        return new Promise(async resolve => {
            // -- Create notification topic
            progress.report({
                message: 'Setting up notifications...'
            });
            const notificationTopic = await ociUtils.getNotificationTopic(provider, compartment, true);
            if (!notificationTopic) {
                resolve('Failed to prepare notification topic.');
                return;
            }

            // --- Create devops project
            progress.report({
                message: 'Creating devops project...'
            });
            const project = (await ociUtils.createDevOpsProject(provider, projectName, compartment, notificationTopic))?.project.id;
            if (!project) {
                resolve('Failed to create devops project.');
                return;
            }

            // --- Create project log
            progress.report({
                message: 'Setting up logging...'
            });
            const logGroup = await ociUtils.getDefaultLogGroup(provider, compartment, true);
            if (!logGroup) {
                resolve('Failed to resolve default log group.');
                return;
            }
            const logResp = await ociUtils.createProjectLog(provider, compartment, logGroup, project, projectName);
            if (!logResp) {
                resolve('Failed to create project log.');
                return;
            }

            // --- Create artifact registry
            progress.report({
                message: `Creating artifact registry...`
            });
            const artifactsRegistry = (await ociUtils.createArtifactsRegistry(provider, compartment, projectName))?.repository.id;
            if (!artifactsRegistry) {
                resolve('Failed to create artifact registry.');
                return;
            }

            for (const folder of folders) {
                const repositoryDir = folder.uri.fsPath;
                const repositoryName = folder.name;

                // --- Create code repository
                progress.report({
                    message: `Creating source code repository ${repositoryName}...`
                });
                const codeRepository = (await ociUtils.createCodeRepository(provider, project, repositoryName, 'master'))?.repository;
                if (!codeRepository) {
                    resolve(`Failed to create source code repository ${repositoryName}.`);
                    return;
                }
<<<<<<< HEAD
                if (!codeRepository.sshUrl || !codeRepository.httpUrl) {
=======
                const codeRepositoryUrl = codeRepository.sshUrl; // TODO: ssl
                if (!codeRepositoryUrl) {
>>>>>>> 96748724
                    resolve(`Failed to resolve URL of source code repository ${repositoryName}.`);
                    return;
                }

                // --- Generate build specs
                progress.report({
                    message: `Creating build specs for source code repository ${repositoryName}...`
                });
                const devbuildspec_template = 'devbuild_spec.yaml';
                const devbuildTemplateError = expandTemplate(devbuildspec_template, folder, resourcesPath);
                if (devbuildTemplateError) {
                    resolve(`Failed to configure devbuild build spec for ${repositoryName}: ${devbuildTemplateError}`);
                    return;
                }
                const nibuildspec_template = 'nibuild_spec.yaml';
                const nibuildTemplateError = expandTemplate(nibuildspec_template, folder, resourcesPath);
                if (nibuildTemplateError) {
                    resolve(`Failed to configure native executable build spec for ${repositoryName}: ${devbuildTemplateError}`);
                    return;
                }

                // --- Create devbuild artifact
                progress.report({
                    message: `Creating devbuild artifacts for ${repositoryName}...`
                });
                const devbuildArtifactPath = `${projectName}-dev.jar`;
                const devbuildArtifactName = `${projectName}_dev_fatjar`;
                const devbuildArtifactDescription = `Devbuild artifact for project ${projectName} & repository ${repositoryName}`;
                const devbuildArtifact = (await ociUtils.createProjectDevArtifact(provider, artifactsRegistry, project, devbuildArtifactPath, devbuildArtifactName, devbuildArtifactDescription))?.deployArtifact.id;
                if (!devbuildArtifact) {
                    resolve(`Failed to create devbuild artifacts for ${repositoryName}.`);
                    return;
                }

                // --- Create devbuild pipeline
                progress.report({
                    message: `Creating build pipeline for devbuilds of ${repositoryName}...`
                });
                const devbuildPipeline = (await ociUtils.createBuildPipeline(provider, project, 'DevbuildPipeline'))?.buildPipeline.id;
                if (!devbuildPipeline) {
                    resolve(`Failed to create devbuild pipeline for ${repositoryName}.`);
                    return;
                }
                const devbuildPipelineBuildStage = (await ociUtils.createBuildPipelineBuildStage(provider, devbuildPipeline, codeRepository.id, repositoryName, codeRepository.httpUrl, devbuildspec_template))?.buildPipelineStage.id;
                if (!devbuildPipelineBuildStage) {
                    resolve(`Failed to create devbuild pipeline build stage for ${repositoryName}.`);
                    return;
                }
                const devbuildPipelineArtifactsStage = (await ociUtils.createBuildPipelineArtifactsStage(provider, devbuildPipeline, devbuildPipelineBuildStage, devbuildArtifact, devbuildArtifactName))?.buildPipelineStage.id;
                if (!devbuildPipelineArtifactsStage) {
                    resolve(`Failed to create devbuild pipeline artifacts stage for ${repositoryName}.`);
                    return;
                }

                // --- Create native image artifact
                progress.report({
                    message: `Creating native executable artifacts for ${repositoryName}...`
                });
                const nibuildArtifactPath = `${projectName}-dev`;
                const nibuildArtifactName = `${projectName}_dev_executable`;
                const nibuildArtifactDescription = `Native executable artifact for project ${projectName} & repository ${repositoryName}`;
                const nibuildArtifact = (await ociUtils.createProjectDevArtifact(provider, artifactsRegistry, project, nibuildArtifactPath, nibuildArtifactName, nibuildArtifactDescription))?.deployArtifact.id;
                if (!nibuildArtifact) {
                    resolve(`Failed to create native executable artifacts for ${repositoryName}.`);
                    return;
                }

                // --- Create native image pipeline
                progress.report({
                    message: `Creating build pipeline for native executables of ${repositoryName}...`
                });
                const nibuildPipeline = (await ociUtils.createBuildPipeline(provider, project, 'NativeImagePipeline'))?.buildPipeline.id;
                if (!nibuildPipeline) {
                    resolve(`Failed to create native executables pipeline for ${repositoryName}.`);
                    return;
                }
                const nibuildPipelineBuildStage = (await ociUtils.createBuildPipelineBuildStage(provider, nibuildPipeline, codeRepository.id, repositoryName, codeRepository.httpUrl, nibuildspec_template))?.buildPipelineStage.id;
                if (!nibuildPipelineBuildStage) {
                    resolve(`Failed to create native executables pipeline build stage for ${repositoryName}.`);
                    return;
                }
                const nibuildPipelineArtifactsStage = (await ociUtils.createBuildPipelineArtifactsStage(provider, nibuildPipeline, nibuildPipelineBuildStage, nibuildArtifact, nibuildArtifactName))?.buildPipelineStage.id;
                if (!nibuildPipelineArtifactsStage) {
                    resolve(`Failed to create native executables pipeline artifacts stage for ${repositoryName}.`);
                    return;
                }

                // PENDING: must delegate to a service plugin to initialize the project.

                // --- Create a default knowledgebase; tie it to a project + mark so it can be recognized later
                // displayName must match ".*(?:^[a-zA-Z_](-?[a-zA-Z_0-9])*$).*"
                progress.report({
                    message: `Creating ADM knowledge base for ${projectName}...`
                });
                const knowledgeBaseOCID = await ociUtils.createKnowledgeBase(provider, compartment, `Audits-for-${projectName}`, {
                    "gcn_tooling_projectOCID" : project,
                    "gcn_tooling_usage" : "gcn-adm-audit"
                });

                // --- Store cloud services configuration (.vscode/gcn.json)
                progress.report({
                    message: `Configuring project services for ${repositoryName}...`
                });
                const data: any = {
                    version: '1.0'
                };
                const oci = new ociContext.Context(provider, compartment, project, codeRepository.id);
                oci.store(data);
                data.services = {
                    buildPipelines: {
                        inline: [
                            {
                                'ocid': devbuildPipeline,
                                'displayName': 'Devbuild (fat JAR)'
                            },
                            {
                                'ocid': nibuildPipeline,
                                'displayName': 'Build Native Image'
                            }
                        ]
                    },
                    knowledgeBases: {
                        settings: {
                            sourceKnowledgeBase: knowledgeBaseOCID
                        }
                    },
                };
                const saved = saveConfig(repositoryDir, data);
                if (!saved) {
                    resolve(`Failed to save project services configuration for ${repositoryName}.`);
                    return;
                }

                // --- Populate code repository
                progress.report({
                    message: `Populating source code repository ${repositoryName}...`
                });
                const pushErr = await gitUtils.populateNewRepository(codeRepository.sshUrl, repositoryDir); // TODO: codeRepository.httpUrl ?
                if (pushErr) {
                    resolve(`Failed to push ${repositoryName}: ${pushErr}`);
                    return;
                }

            }

            resolve(undefined);
            return;
        });
    });

    if (error) {
        vscode.window.showErrorMessage(error);
        return undefined;
    }

    return undefined;
}

async function selectFolders(): Promise<vscode.WorkspaceFolder[] | undefined> {
    const choices: importUtils.QuickPickObject[] = [];
    const folders = vscode.workspace.workspaceFolders;
    if (folders) {
        for (const workspaceFolder of folders) {
            const choice = new importUtils.QuickPickObject(workspaceFolder.name, undefined, undefined, workspaceFolder);
            choices.push(choice);
        }
    }
    if (choices.length === 0) {
        vscode.window.showErrorMessage('No folders to deploy.');
        return undefined;
    }

    if (choices.length === 1) {
        return [ choices[0].object ];
    }

    const choice = await vscode.window.showQuickPick(choices, {
        placeHolder: 'Select Folders to Deploy',
        canPickMany: true
    });

    if (choice && choice.length > 0) {
        const folders: vscode.WorkspaceFolder[] = [];
        for (const folder of choice) {
            folders.push(folder.object);
        }
        return folders;
    }

    return undefined;
}

async function selectProjectName(): Promise<string | undefined> {
    let projectName = await vscode.window.showInputBox({
        placeHolder: 'Define DevOps Project Name'
        // validateInput: input => (input && Number.parseInt(input) >= 0) ? undefined : 'PID must be positive integer',
    });
    if (projectName) {
        projectName = projectName.replace(' ', '');
    }
    return projectName
}

function expandTemplate(template: string, folder: vscode.WorkspaceFolder, templatesStorage: string): string | undefined {
    const templatespec = path.join(templatesStorage, template);
    let templateString = fs.readFileSync(templatespec).toString();

    const project_devbuild_artifact = projectUtils.getProjectDevbuildArtifact(folder);
    if (!project_devbuild_artifact) {
        return `Failed to resolve project devbuild artifact for folder ${folder.uri.fsPath}`;
    }
    const project_native_executable_artifact = projectUtils.getProjectNativeExecutableArtifact(folder);
    if (!project_native_executable_artifact) {
        return `Failed to resolve project native executable artifact for folder ${folder.uri.fsPath}`;
    }

    templateString = templateString.replace('${{project_devbuild_artifact}}', project_devbuild_artifact);
    templateString = templateString.replace('${{project_native_executable_artifact}}', project_native_executable_artifact);

    const templatedest = path.join(folder.uri.fsPath, template);
    fs.writeFileSync(templatedest, templateString);

    return undefined;
}

export async function undeployFolder(resource : vscode.Uri) {
    if ("file" !== resource.scheme) {
        return;
    }
    // PENDING: no real API to get model / list of the attached cloud resource, try regexps
    const gcnPath = path.join(resource.fsPath, ".vscode", "gcn.json");
    if (!fs.existsSync(gcnPath)) {
        return;
    }
    const contents = fs.readFileSync(gcnPath).toString();
    const devops = new RegExp('"devopsProject"\\s*:\\s*{\\s*"ocid"\\s*:\\s*"([^"]+)"\\s*}', 'm');
    const compartment = new RegExp('"compartment"\\s*:\\s*{\\s*"ocid"\\s*:\\s*"([^"]+)"\\s*}', 'm');
    const arr = devops.exec(contents);
    if (!arr) {
        vscode.window.showErrorMessage(`Could not find a devops project for ${resource.path}`);
        return;
    }

    const devopsId =arr[1];
    const compartmentId = compartment.exec(contents)?.[1];

    let authProvider: common.ConfigFileAuthenticationDetailsProvider;

    try {
        authProvider = new common.ConfigFileAuthenticationDetailsProvider();
    } catch (err) {
        vscode.window.showErrorMessage('Cannot access OCI using the default profile in .oci/config file, or config file not available.');
        return;
    }

    const data : [devops.models.Project, identity.models.Compartment | undefined] = await vscode.window.withProgress({
        location: vscode.ProgressLocation.Notification,
        title: `Validating OCI data`,
        cancellable : true
    }, async (_progress, _token) => {
        const p = await ociUtils.getDevopsProject(authProvider, devopsId);
        const c = compartmentId ? await ociUtils.getCompartment(authProvider, compartmentId) : undefined;
        return [p, c];
    });
    if (!data[0] || !data[1] || !compartmentId) {
        return;
    }

    const ack = await vscode.window.showWarningMessage("Undeploy from OCI", 
        { 
            modal : true, 
            detail: `Undeploy project ${resource.fsPath} from OCI compartment ${data[1].name} ?`
        }, "Yes", "No");
    if ("Yes" !== ack) {
        return;
    }

    const result: string | devops.responses.DeleteProjectResponse = await vscode.window.withProgress({
        location: vscode.ProgressLocation.Notification,
        title: `Undeploying ${data[0].name} from OCI `,
        cancellable: false
    }, async (_progress, _token) => {

        _progress.report({message : "Listing project repositories"});
        const repoPromises : Promise<any>[] | undefined = (await ociUtils.listCodeRepositories(authProvider, devopsId))?.repositoryCollection.items.map( repo => {
            _progress.report({ message: `Deleting code repository: ${repo.name}`})
            return ociUtils.deleteCodeRepository(authProvider, repo.id);
        });
        if (repoPromises) {
            await Promise.all(repoPromises);
        }
        
        const gitPath = path.join(resource.fsPath, '.git');
        if (fs.existsSync(gitPath)) {
            _progress.report({ message: `Deleting local GIT repository at ${gitPath}`})
            fs.rmdirSync(gitPath, { recursive : true});
        }

        // console.log(`Process pipelines`);
        _progress.report({message : "Listing Build Pipelines"});

        const pipeLines : devops.models.BuildPipelineSummary[] = (await ociUtils.listBuildPipelines(authProvider, devopsId))?.buildPipelineCollection?.items || [];
        for (let pipe of pipeLines) {
            _progress.report({message : `Processing pipeline ${pipe.displayName}`});

            // console.log(`Inspecting pipeline ${pipe.displayName} = ${pipe.id}`)
            const stages : Array<devops.models.BuildPipelineStageSummary> = (await ociUtils.listBuildPipelineStages(authProvider, pipe.id))?.buildPipelineStageCollection.items || [];
            const orderedStages : devops.models.BuildPipelineStageSummary[] = [];
            const id2Stage : Map<string, devops.models.BuildPipelineStageSummary> = new Map();

            // push leaf stages first.
            const revDeps : Map<string, number> = new Map();
            stages.forEach(s => {
                id2Stage.set(s.id, s);
                if (!revDeps.has(s.id)) {
                    revDeps.set(s.id, 0);
                }
                //console.log(`Stage ${s.displayName} has predecessors: ${s.buildPipelineStagePredecessorCollection?.items.map(pred => pred.id).join(', ')}`)
                for (let p of s.buildPipelineStagePredecessorCollection?.items || []) {
                    if (p.id === s.id || p.id === pipe.id) {
                        // ??? Who invented reference-to-owner in predecessors ??
                        continue;
                    }
                    let n = (revDeps.get(p.id) || 0);
                    revDeps.set(p.id, n + 1);
                }
            });

            while (revDeps.size > 0) {
                let found : boolean = false;
                for (let k of revDeps.keys()) {
                    if (revDeps.get(k) == 0) {
                        found = true;
                        const s = id2Stage.get(k);
                        revDeps.delete(k);
                        if (!s) continue;
    
                        orderedStages.push(s);
                        //console.log(`Add stage ${s.displayName} = ${s.id}`)
                        for (let p of s.buildPipelineStagePredecessorCollection?.items || []) {
                            if (p.id === s.id || p.id === pipe.id) {
                                continue;
                            }
                            let n = (revDeps.get(p.id) || 1);
                            revDeps.set(p.id, n - 1);
                        }
                    }
                }
                if (!found) {
                    throw "Inconsistent pipeline structure!";
                }
            }

            // console.log(`Deleting ${orderedStages.length} stages before deleting ${pipe.displayName}`);
            for (let stage of orderedStages) {
                _progress.report({message : `Deleting stage ${stage.displayName}`});
                // console.log(`Delete stage ${stage.displayName} = ${stage.id} of ${pipe.displayName}`);
                await ociUtils.deleteBuildPipelineStage(authProvider, stage.id, true);
            }
            _progress.report({message : `Deleting pipeline ${pipe.displayName}`});
            // console.log(`Delete pipeline ${pipe.displayName}`);
            
            // in theory, pipelines are independent, but it seems the delete operation overlaps on the project OCID, so they must be deleted
            // sequentially.
            await ociUtils.deleteBuildPipeline(authProvider, pipe.id, true)
        };

        // console.log(`Process logs`);
        _progress.report({message : "Listing project logs"});
        const logPromises : Promise<any>[] | undefined = (await ociUtils.listLogsByProject(authProvider, compartmentId, devopsId))?.map(l => {
            _progress.report({message : `Deleting log ${l.displayName}`});
            // console.log(`Delete log ${l.displayName}`);
            return ociUtils.deleteLog(authProvider, l.id, l.logGroupId, true);
        });
        if (logPromises) {
            // console.log(`Waiting for ${logPromises.length} logs before advancing`);
            await Promise.all(logPromises);
        }
        
        // console.log(`Process artifacts`);
        _progress.report({message : "Listing deploy artifacts"});
        let artifacts = (await ociUtils.listProjectDeployArtifacts(authProvider, devopsId))?.deployArtifactCollection.items || [];
        for (let a of artifacts) {
            _progress.report({ message: `Deleting artfiact ${a.displayName}`});
            // console.log(`Delete artifact ${a.displayName}`);
            // seems that deleteArtifact also transaction-conflicts on the project.
            await ociUtils.deleteProjectDeployArtifact(authProvider, a.id, true);
        };

        // PENDING: knowledgebase search + deletion should be done by the Services Plugin; need API to invoke it on the OCI configuration.
        _progress.report({ message: 'Searching knowledge bases'});
        let knowledgeBases = (await ociUtils.listKnowledgeBases(authProvider, compartmentId))?.knowledgeBaseCollection.items || [];
        for (let kb of knowledgeBases) {
            if ((kb.freeformTags?.['gcn_tooling_usage'] === "gcn-adm-audit") &&
                (kb.freeformTags?.['gcn_tooling_projectOCID'] == devopsId)) {
                    _progress.report({message : `Deleting knowledge base ${kb.displayName}`});
                    await ociUtils.deleteKnowledgeBase(authProvider, kb.id, true);
            }
        }
        _progress.report({message : `Deleting project ${data[0].name}`});
        let p = ociUtils.deleteDevOpsProject(authProvider, devopsId);
        _progress.report({message : `Deleting GCN regsitration ${gcnPath}`});
        fs.unlinkSync(gcnPath); 

        return p;
    });
    return result;
}<|MERGE_RESOLUTION|>--- conflicted
+++ resolved
@@ -120,12 +120,7 @@
                     resolve(`Failed to create source code repository ${repositoryName}.`);
                     return;
                 }
-<<<<<<< HEAD
                 if (!codeRepository.sshUrl || !codeRepository.httpUrl) {
-=======
-                const codeRepositoryUrl = codeRepository.sshUrl; // TODO: ssl
-                if (!codeRepositoryUrl) {
->>>>>>> 96748724
                     resolve(`Failed to resolve URL of source code repository ${repositoryName}.`);
                     return;
                 }
@@ -387,7 +382,7 @@
         cancellable : true
     }, async (_progress, _token) => {
         const p = await ociUtils.getDevopsProject(authProvider, devopsId);
-        const c = compartmentId ? await ociUtils.getCompartment(authProvider, compartmentId) : undefined;
+        const c = compartmentId ? (await ociUtils.getCompartment(authProvider, compartmentId))?.compartment : undefined;
         return [p, c];
     });
     if (!data[0] || !data[1] || !compartmentId) {
