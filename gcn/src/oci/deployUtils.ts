/*
 * Copyright (c) 2022, Oracle and/or its affiliates. All rights reserved.
 * DO NOT ALTER OR REMOVE COPYRIGHT NOTICES OR THIS FILE HEADER.
 *
 * Licensed under the Universal Permissive License v 1.0 as shown at https://oss.oracle.com/licenses/upl.
 */

import * as vscode from 'vscode';
import * as path from 'path';
import * as fs from 'fs';
import * as mustache from 'mustache';
import * as gitUtils from '../gitUtils'
import * as dialogs from '../dialogs';
import * as folderStorage from '../folderStorage';
import * as model from '../model';
import * as projectUtils from '../projectUtils';
import * as ociUtils from './ociUtils';
import * as ociAuthentication from './ociAuthentication';
import * as ociContext from './ociContext';
import * as ociDialogs from './ociDialogs';
import { addCloudKnownHosts, sshUtilitiesPresent } from './sshUtils';


export type SaveConfig = (folder: string, config: any) => boolean;

export async function deployFolders(folders: model.DeployFolder[], resourcesPath: string, saveConfig: SaveConfig): Promise<undefined> {
    const authentication = ociAuthentication.createDefault();
    const configurationProblem = authentication.getConfigurationProblem();
    if (configurationProblem) {
        vscode.window.showErrorMessage(configurationProblem);
        return undefined;
    }
    const provider = authentication.getProvider();

    const compartment = await ociDialogs.selectCompartment(authentication);
    if (!compartment) {
        return undefined;
    }

    const selectedName = await selectProjectName(folders.length === 1 ? folders[0].folder.name : undefined);
    if (!selectedName) {
        return undefined;
    }
    let projectName = selectedName;

    const okeCluster = await selectOkeCluster(authentication, compartment.ocid, provider.getRegion().regionId);
    if (!okeCluster) {
        return undefined;
    }

    const error: string | undefined = await vscode.window.withProgress({
        location: vscode.ProgressLocation.Notification,
        title: 'Creating devops project',
        cancellable: false
    }, (progress, _token) => {
        return new Promise(async resolve => {
            let totalSteps = folders.reduce((total, current) => {
                if (current.projectInfo?.projectType === 'GCN') {
                    // Jar artifact, build spec and pipeline, NI artifact, build spec and pipeline, OKE deploy config and deploy to OKE pipeline
                    // Docker image, build spec, and pipeline, container repository per cloud specific subproject
                    total += 8 + (projectUtils.getCloudSpecificSubProjectNames(current).length) * 4
                } else if (current.projectInfo?.projectType === 'Micronaut') {
                    // Jar artifact, build spec and pipeline, NI artifact, build spec and pipeline, Docker image, build spec and pipeline, container repository, OKE deploy config and deploy to OKE pipeline
                    total += 12;
                }
                return total;
            }, 0);
            totalSteps += folders.length * 3; // code repository, cloud services config, populating code repository per deployed folder
            totalSteps += 10; // notification topic, devops project, project log, dynamic groups and policies, artifact repository, OKE cluster environment, knowledge base
            const increment = 100 / totalSteps;

            // -- Create notification topic
            progress.report({
                message: 'Setting up notifications...'
            });
            const notificationTopicDescription = `Shared notification topic for devops projects in compartment ${compartment.name}`;
            let notificationTopic: string;
            try {
                notificationTopic = await ociUtils.getOrCreateNotificationTopic(provider, compartment.ocid, notificationTopicDescription);
            } catch (err) {
                resolve(`Failed to prepare notification topic${(err as any).message ? ': ' + (err as any).message : ''}.`);
                return;
            }

            // --- Create devops project
            progress.report({
                increment,
                message: 'Creating devops project...'
            });
            
            let createdProject: string | undefined;
            const projectDescription = 'Graal Cloud Native project deployed from the VS Code';
            while (createdProject === undefined) {
                try {
                    createdProject = (await ociUtils.createDevOpsProject(provider, projectName, compartment.ocid, notificationTopic, projectDescription)).project.id;
                } catch (err) {
                    const message: string | undefined = (err as any).message;
                    if (message && message.indexOf('project name already exists') !== -1) {
                        vscode.window.showWarningMessage(`Project name '${projectName}' already exists in the tenancy.`);
                        const newName = await selectProjectName(projectName);
                        if (!newName) {
                            resolve(undefined);
                            return;
                        }
                        projectName = newName;
                    } else {
                        resolve('Failed to create devops project.');
                        return;
                    }
                }
            }
            const project = createdProject;

            // --- Create project log
            progress.report({
                increment,
                message: 'Setting up logging...'
            });
            const logGroupDescription = `Shared log group for devops projects in compartment ${compartment.name}`;
            const logGroup = await ociUtils.getDefaultLogGroup(provider, compartment.ocid, true, logGroupDescription);
            if (!logGroup) {
                resolve('Failed to resolve log group.');
                return;
            }
            const logResp = await ociUtils.createProjectLog(provider, compartment.ocid, logGroup, project, projectName);
            if (!logResp) {
                resolve('Failed to create project log.');
                return;
            }

            // --- Create build pipelines dynamic group
            progress.report({
                increment,
                message: 'Setting up dynamic group for build pipelines...'
            });
            const buildPipelinesGroup = await ociUtils.getDefaultBuildPipelinesGroup(provider, compartment.ocid, true).catch(err => {
                vscode.window.showErrorMessage('Failed to resolve group for build pipelines: ' + err.message);
            });

            // --- Create deployment pipelines dynamic group
            progress.report({
                increment,
                message: 'Setting up dynamic group for deployment pipelines...'
            });
            const deployPipelinesGroup = await ociUtils.getDefaultDeployPipelinesGroup(provider, compartment.ocid, true).catch(err => {
                vscode.window.showErrorMessage('Failed to resolve group for deployment pipelines: ' + err.message);
            });

            // --- Create code repositories dynamic group
            progress.report({
                increment,
                message: 'Setting up dynamic group for code repositories...'
            });
            const codeRepositoriesGroup = await ociUtils.getDefaultCodeRepositoriesGroup(provider, compartment.ocid, true).catch(err => {
                vscode.window.showErrorMessage('Failed to resolve group for code repositories: ' + err.message);
            });

            if (buildPipelinesGroup && deployPipelinesGroup && codeRepositoriesGroup) {
                // --- Setting up policy for accessing resources in compartment
                progress.report({
                    increment,
                    message: 'Setting up policy for accessing resources in compartment...'
                });
                const compartmentAccessPolicy = await ociUtils.getCompartmentAccessPolicy(provider, compartment.ocid, buildPipelinesGroup.name, deployPipelinesGroup.name, codeRepositoriesGroup.name, true);
                if (!compartmentAccessPolicy) {
                    resolve('Failed to resolve policy for accessing resources in compartment.');
                    return;
                }
            }

            // --- Create artifact repository
            progress.report({
                increment,
                message: `Creating artifact repository...`
            });
            const artifactsRepository = (await ociUtils.createArtifactsRepository(provider, compartment.ocid, projectName, {
                "gcn_tooling_projectOCID" : project
            }))?.repository.id;
            if (!artifactsRepository) {
                resolve('Failed to create artifact repository.');
                return;
            }

            // --- Create cluster environment
            progress.report({
                increment,
                message: `Creating OKE cluster environment...`
            });
            const okeClusterEnvironment = (await ociUtils.createOkeDeployEnvironment(provider, project, projectName, okeCluster))?.deployEnvironment.id;
            if (!okeClusterEnvironment) {
                resolve('Failed to create OKE cluster environment.');
                return;
            }

            // --- Create a default knowledge base; tie it to a project + mark so it can be recognized later
            // displayName must match ".*(?:^[a-zA-Z_](-?[a-zA-Z_0-9])*$).*"
            progress.report({
                increment,
                message: `Creating ADM knowledge base for ${projectName}...`
            });
            const knowledgeBaseDescription = `Vulnerability audits for devops project ${projectName}`;
<<<<<<< HEAD
            const knowledgeBaseOCID = await ociUtils.createKnowledgeBase(provider, compartment?.ocid || "", projectName, {
                'gcn_tooling_projectOCID': project,
                'gcn_tooling_description': knowledgeBaseDescription,
                'gcn_tooling_usage': 'gcn-adm-audit'
            });
            for (const folder of folders) {
=======
            let knowledgeBaseOCID: string;
            try {
                knowledgeBaseOCID = await ociUtils.createKnowledgeBase(provider, compartment.ocid, projectName, {
                    'gcn_tooling_projectOCID': project,
                    'gcn_tooling_description': knowledgeBaseDescription,
                    'gcn_tooling_usage': 'gcn-adm-audit'
                });
            } catch (err) {
                resolve(`Failed to create knowledge base${(err as any).message ? ': ' + (err as any).message : ''}.`);
                return;
            }

            for (const deployFolder of folders) {
                const folder = deployFolder.folder;
>>>>>>> f31178eb
                const repositoryDir = folder.uri.fsPath;
                const repositoryName = folder.name; // TODO: repositoryName should be unique within the devops project
                const buildPipelines = [];
                const deployPipelines = [];

                // --- Create code repository
                progress.report({
                    increment,
                    message: `Creating source code repository ${repositoryName}...`
                });
                const description = `Source code repository ${folder.name}`;
                const codeRepository = (await ociUtils.createCodeRepository(provider, project, repositoryName, 'master', description))?.repository;
                if (!codeRepository) {
                    resolve(`Failed to create source code repository ${repositoryName}.`);
                    return;
                }
                if (!codeRepository.sshUrl || !codeRepository.httpUrl) {
                    resolve(`Failed to resolve URL of source code repository ${repositoryName}.`);
                    return;
                }

<<<<<<< HEAD
                if (codeRepository.sshUrl) {
                    const r = /ssh:\/\/([^/]+)\//.exec(codeRepository.sshUrl);
                    if (r && r.length == 2) {
                        const hostname = r[1];
                        const success = await addCloudKnownHosts(hostname, true);
                        if (success == -1) {
                            vscode.window.showWarningMessage("SSH utilities are not available. Some Git operations may fail. See https://code.visualstudio.com/docs/remote/troubleshooting#_installing-a-supported-ssh-client for the recommended software.");
                        }
                    }
                }

                // --- Create container repository
                progress.report({
                    increment,
                    message: `Creating container repository...`
                });
                const containerRepositoryName = folders.length > 1 ? `${projectName}-${repositoryName}` : projectName;
                const containerRepository = (await ociUtils.createContainerRepository(provider, compartment.ocid, projectName, repositoryName, containerRepositoryName))?.containerRepository;
                if (!containerRepository) {
                    resolve(`Failed to create container repository ${containerRepositoryName}.`);
                    return;
                }

                const devbuildspec_template = 'devbuild_spec.yaml';

=======
>>>>>>> f31178eb
                // --- Create fat JAR artifact
                progress.report({
                    increment,
                    message: `Creating fat JAR artifact for ${repositoryName}...`
                });
                const devbuildArtifactPath = `${repositoryName}-dev.jar`;
                const devbuildArtifactName = `${repositoryName}_dev_fatjar`;
                const devbuildArtifactDescription = `Fat JAR artifact for devops project ${projectName} & repository ${repositoryName}`;
                const devbuildArtifact = (await ociUtils.createProjectDevArtifact(provider, artifactsRepository, project, devbuildArtifactPath, devbuildArtifactName, devbuildArtifactDescription))?.deployArtifact.id;
                if (!devbuildArtifact) {
                    resolve(`Failed to create fat JAR artifact for ${repositoryName}.`);
                    return;
                }

                const devbuildspec_template = 'devbuild_spec.yaml';

                // --- Generate fat JAR build spec
                progress.report({
                    increment,
                    message: `Creating fat JAR build spec for source code repository ${repositoryName}...`
                });
                const project_devbuild_command = projectUtils.getProjectBuildCommand(deployFolder);
                if (!project_devbuild_command) {
                    return `Failed to resolve fat JAR build command for folder ${folder.uri.fsPath}`;
                }
                const project_devbuild_artifact_location = await projectUtils.getProjectBuildArtifactLocation(deployFolder);
                if (!project_devbuild_artifact_location) {
                    return `Failed to resolve fat JAR artifact for folder ${folder.uri.fsPath}`;
                }
                const devbuildTemplate = expandTemplate(resourcesPath, devbuildspec_template, {
                    project_build_command: project_devbuild_command,
                    project_artifact_location: project_devbuild_artifact_location,
                    deploy_artifact_name: devbuildArtifactName
                }, folder);
                if (!devbuildTemplate) {
                    resolve(`Failed to configure fat JAR build spec for ${repositoryName}`);
                    return;
                }

                // --- Create fat JAR pipeline
                progress.report({
                    increment,
                    message: `Creating build pipeline for fat JARs of ${repositoryName}...`
                });
                const devbuildPipelineName = 'Build Fat JAR';
                const devbuildPipelineDescription = `Build pipeline to build fat JAR for devops project ${projectName} & repository ${repositoryName}`;
                const devbuildPipeline = (await ociUtils.createBuildPipeline(provider, project, devbuildPipelineName, devbuildPipelineDescription))?.buildPipeline.id;
                if (!devbuildPipeline) {
                    resolve(`Failed to create fat JAR pipeline for ${repositoryName}.`);
                    return;
                }
                const devbuildPipelineBuildStage = (await ociUtils.createBuildPipelineBuildStage(provider, devbuildPipeline, codeRepository.id, repositoryName, codeRepository.httpUrl, `.gcn/${devbuildspec_template}`))?.buildPipelineStage.id;
                if (!devbuildPipelineBuildStage) {
                    resolve(`Failed to create fat JAR pipeline build stage for ${repositoryName}.`);
                    return;
                }
                const devbuildPipelineArtifactsStage = (await ociUtils.createBuildPipelineArtifactsStage(provider, devbuildPipeline, devbuildPipelineBuildStage, devbuildArtifact, devbuildArtifactName))?.buildPipelineStage.id;
                if (!devbuildPipelineArtifactsStage) {
                    resolve(`Failed to create fat JAR pipeline artifacts stage for ${repositoryName}.`);
                    return;
                }
                buildPipelines.push({ 'ocid': devbuildPipeline, 'displayName': devbuildPipelineName });

                // --- Create native image artifact
                progress.report({
                    increment,
                    message: `Creating native executable artifact for ${repositoryName}...`
                });
                const nibuildArtifactPath = `${repositoryName}-dev`;
                const nibuildArtifactName = `${repositoryName}_dev_executable`;
                const nibuildArtifactDescription = `Native executable artifact for devops project ${projectName} & repository ${repositoryName}`;
                const nibuildArtifact = (await ociUtils.createProjectDevArtifact(provider, artifactsRepository, project, nibuildArtifactPath, nibuildArtifactName, nibuildArtifactDescription))?.deployArtifact.id;
                if (!nibuildArtifact) {
                    resolve(`Failed to create native executable artifact for ${repositoryName}.`);
                    return;
                }

                const nibuildspec_template = 'nibuild_spec.yaml';

                // --- Generate native image build spec
                progress.report({
                    increment,
                    message: `Creating native executable build spec for source code repository ${repositoryName}...`
                });
                const project_build_native_executable_command = projectUtils.getProjectBuildNativeExecutableCommand(deployFolder);
                if (!project_build_native_executable_command) {
                    return `Failed to resolve native executable build command for folder ${folder.uri.fsPath}`;
                }
                const project_native_executable_artifact_location = await projectUtils.getProjectNativeExecutableArtifactLocation(deployFolder);
                if (!project_native_executable_artifact_location) {
                    return `Failed to resolve native executable artifact for folder ${folder.uri.fsPath}`;
                }
                const nibuildTemplate = expandTemplate(resourcesPath, nibuildspec_template, {
                    project_build_command: project_build_native_executable_command,
                    project_artifact_location: project_native_executable_artifact_location,
                    deploy_artifact_name: nibuildArtifactName
                }, folder);
                if (!nibuildTemplate) {
                    resolve(`Failed to configure native executable build spec for ${repositoryName}`);
                    return;
                }

                // --- Create native image pipeline
                progress.report({
                    increment,
                    message: `Creating build pipeline for native executables of ${repositoryName}...`
                });
                const nibuildPipelineName = 'Build Native Image';
                const nibuildPipelineDescription = `Build pipeline to build native image executable for devops project ${projectName} & repository ${repositoryName}`;
                const nibuildPipeline = (await ociUtils.createBuildPipeline(provider, project, nibuildPipelineName, nibuildPipelineDescription))?.buildPipeline.id;
                if (!nibuildPipeline) {
                    resolve(`Failed to create native executables pipeline for ${repositoryName}.`);
                    return;
                }
                const nibuildPipelineBuildStage = (await ociUtils.createBuildPipelineBuildStage(provider, nibuildPipeline, codeRepository.id, repositoryName, codeRepository.httpUrl, `.gcn/${nibuildspec_template}`))?.buildPipelineStage.id;
                if (!nibuildPipelineBuildStage) {
                    resolve(`Failed to create native executables pipeline build stage for ${repositoryName}.`);
                    return;
                }
                const nibuildPipelineArtifactsStage = (await ociUtils.createBuildPipelineArtifactsStage(provider, nibuildPipeline, nibuildPipelineBuildStage, nibuildArtifact, nibuildArtifactName))?.buildPipelineStage.id;
                if (!nibuildPipelineArtifactsStage) {
                    resolve(`Failed to create native executables pipeline artifacts stage for ${repositoryName}.`);
                    return;
                }
                buildPipelines.push({ 'ocid': nibuildPipeline, 'displayName': nibuildPipelineName });

                let tenancy: string | undefined;
                try {
                    tenancy = (await ociUtils.getTenancy(provider)).name;
                } catch (err) {}
                if (!tenancy) {
                    resolve(`Failed to create docker native executables pipeline for ${repositoryName} - cannot resolve tenancy name.`);
                    return;
                }

                if (deployFolder.projectInfo?.projectType === 'Micronaut') {

                    // --- Create container repository
                    progress.report({
                        increment,
                        message: `Creating container repository for ${repositoryName}...`
                    });
                    const containerRepositoryName = folders.length > 1 ? `${projectName}-${repositoryName}` : projectName;
                    const containerRepository = (await ociUtils.createContainerRepository(provider, compartment.ocid, projectName, repositoryName, containerRepositoryName))?.containerRepository;
                    if (!containerRepository) {
                        resolve(`Failed to create container repository ${containerRepositoryName}.`);
                        return;
                    }

                    // --- Create docker native image artifact
                    progress.report({
                        increment,
                        message: `Creating docker native executable artifact for ${repositoryName}...`
                    });
                    const docker_nibuildImage = `${provider.getRegion().regionCode}.ocir.io/${tenancy}/${containerRepository.displayName}:\${DOCKER_TAG}`;
                    const docker_nibuildArtifactName = `${repositoryName}_dev_docker_image`;
                    const docker_nibuildArtifactDescription = `Docker native executable artifact for devops project ${projectName} & repository ${repositoryName}`;
                    const docker_nibuildArtifact = (await ociUtils.createProjectDockerArtifact(provider, project, docker_nibuildImage, docker_nibuildArtifactName, docker_nibuildArtifactDescription))?.deployArtifact.id;
                    if (!docker_nibuildArtifact) {
                        resolve(`Failed to create docker native executable artifact for ${repositoryName}.`);
                        return;
                    }

                    const docker_nibuildspec_template = 'docker_nibuild_spec.yaml';

                    // --- Generate native image build spec
                    progress.report({
                        increment,
                        message: `Creating docker native executable build spec for source code repository ${repositoryName}...`
                    });
                    const docker_nibuildTemplate = expandTemplate(resourcesPath, docker_nibuildspec_template, {
                        project_build_command: project_build_native_executable_command,
                        project_artifact_location: project_native_executable_artifact_location,
                        deploy_artifact_name: docker_nibuildArtifactName,
                        image_name: containerRepository.displayName.toLowerCase()
                    }, folder);
                    if (!docker_nibuildTemplate) {
                        resolve(`Failed to configure docker native executable build spec for ${repositoryName}`);
                        return;
                    }

                    // --- Create docker native image pipeline
                    progress.report({
                        increment,
                        message: `Creating build pipeline for docker native executable of ${repositoryName}...`
                    });
                    const docker_nibuildPipelineName = 'Build Docker Native Image';
                    const docker_nibuildPipelineDescription = `Build pipeline to build docker native executable for devops project ${projectName} & repository ${repositoryName}`;
                    const docker_nibuildPipeline = (await ociUtils.createBuildPipeline(provider, project, docker_nibuildPipelineName, docker_nibuildPipelineDescription))?.buildPipeline.id;
                    if (!docker_nibuildPipeline) {
                        resolve(`Failed to create docker native executable build pipeline for ${repositoryName}.`);
                        return;
                    }
                    const docker_nibuildPipelineBuildStage = (await ociUtils.createBuildPipelineBuildStage(provider, docker_nibuildPipeline, codeRepository.id, repositoryName, codeRepository.httpUrl, `.gcn/${docker_nibuildspec_template}`))?.buildPipelineStage.id;
                    if (!docker_nibuildPipelineBuildStage) {
                        resolve(`Failed to create docker native executable pipeline build stage for ${repositoryName}.`);
                        return;
                    }
                    const docker_nibuildPipelineArtifactsStage = (await ociUtils.createBuildPipelineArtifactsStage(provider, docker_nibuildPipeline, docker_nibuildPipelineBuildStage, docker_nibuildArtifact, docker_nibuildArtifactName))?.buildPipelineStage.id;
                    if (!docker_nibuildPipelineArtifactsStage) {
                        resolve(`Failed to create docker native executable pipeline artifacts stage for ${repositoryName}.`);
                        return;
                    }
                    buildPipelines.push({ 'ocid': docker_nibuildPipeline, 'displayName': docker_nibuildPipelineName });

                    // --- Create OKE deployment configuration artifact
                    progress.report({
                        increment,
                        message: `Creating OKE deployment configuration artifact for ${repositoryName}...`
                    });
                    const oke_deploy_config_template = 'oke_deploy_config.yaml';
                    const oke_deployConfigInlineContent = expandTemplate(resourcesPath, oke_deploy_config_template, {
                        image_name: docker_nibuildImage,
                        app_name: repositoryName.toLowerCase()
                    });
                    if (!oke_deployConfigInlineContent) {
                        resolve(`Failed to configure OKE deployment configuration for ${repositoryName}`);
                        return;
                    }
                    const oke_deployConfigArtifactName = `${repositoryName}_oke_deploy_configuration`;
                    const oke_deployConfigArtifactDescription = `OKE deployment configuration artifact for devops project ${projectName} & repository ${repositoryName}`;
                    const oke_deployConfigArtifact = (await ociUtils.createOkeDeployConfigurationArtifact(provider, project, oke_deployConfigInlineContent, oke_deployConfigArtifactName, oke_deployConfigArtifactDescription))?.deployArtifact.id;
                    if (!oke_deployConfigArtifact) {
                        resolve(`Failed to create OKE deployment configuration artifact for ${repositoryName}.`);
                        return;
                    }

                    // --- Create OKE deployment pipeline
                    progress.report({
                        increment,
                        message: `Creating deployment to OKE pipeline for docker native executables of ${repositoryName}...`
                    });
                    const oke_deployPipelineName = 'Deploy Docker Native Image to OKE';
                    const oke_deployPipelineDescription = `Deployment pipeline to deploy docker native executable for devops project ${projectName} & repository ${repositoryName} to OKE`;
                    const oke_deployPipeline = (await ociUtils.createDeployPipeline(provider, project, oke_deployPipelineName, oke_deployPipelineDescription, [{
                        name: 'DOCKER_TAG',
                        defaultValue: 'latest'
                    }], {
                        'gcn_tooling_buildPipelineOCID': docker_nibuildPipeline,
                        'gcn_tooling_okeDeploymentName': repositoryName.toLowerCase()
                    }))?.deployPipeline.id;
                    if (!oke_deployPipeline) {
                        resolve(`Failed to create docker native executables deployment to OKE pipeline for ${repositoryName}.`);
                        return;
                    }
                    const oke_deployPipelineStage = (await ociUtils.createDeployToOkeStage(provider, oke_deployPipeline, okeClusterEnvironment, oke_deployConfigArtifact))?.deployStage.id;
                    if (!oke_deployPipelineStage) {
                        resolve(`Failed to create docker native executables deployment to OKE stage for ${repositoryName}.`);
                        return;
                    }
                    deployPipelines.push({ 'ocid': oke_deployPipeline, 'displayName': oke_deployPipelineName });

                } else if (deployFolder.projectInfo?.projectType === 'GCN') {
                    for (const subName of projectUtils.getCloudSpecificSubProjectNames(deployFolder)) {
                        if (subName !== 'app') {

                            // --- Create container repository
                            progress.report({
                                increment,
                                message: `Creating container repository for ${repositoryName}...`
                            });
                            const containerRepositoryName = folders.length > 1 ? `${projectName}-${repositoryName}-${subName}` : `${projectName}-${subName}`;
                            const containerRepository = (await ociUtils.createContainerRepository(provider, compartment.ocid, projectName, repositoryName, containerRepositoryName))?.containerRepository;
                            if (!containerRepository) {
                                resolve(`Failed to create container repository ${containerRepositoryName}.`);
                                return;
                            }

                            // --- Create docker native image artifact
                            progress.report({
                                increment,
                                message: `Creating ${subName} docker native executable artifact for ${repositoryName}...`
                            });
                            const docker_nibuildImage = `${provider.getRegion().regionCode}.ocir.io/${tenancy}/${containerRepository.displayName}:\${DOCKER_TAG}`;
                            const docker_nibuildArtifactName = `${repositoryName}_dev_${subName}_docker_image`;
                            const docker_nibuildArtifactDescription = `Docker native executable artifact for ${subName.toUpperCase()} & devops project ${projectName} & repository ${repositoryName}`;
                            const docker_nibuildArtifact = (await ociUtils.createProjectDockerArtifact(provider, project, docker_nibuildImage, docker_nibuildArtifactName, docker_nibuildArtifactDescription))?.deployArtifact.id;
                            if (!docker_nibuildArtifact) {
                                resolve(`Failed to create ${subName} docker native executable artifact for ${repositoryName}.`);
                                return;
                            }

                            const docker_nibuildspec_template = 'docker_nibuild_spec.yaml';

                            // --- Generate docker native image build spec
                            progress.report({
                                increment,
                                message: `Creating ${subName} docker native executable build spec for source code repository ${repositoryName}...`
                            });
                            const project_build_native_executable_command = projectUtils.getProjectBuildNativeExecutableCommand(deployFolder, subName);
                            if (!project_build_native_executable_command) {
                                return `Failed to resolve native executable build command for folder ${folder.uri.fsPath}`;
                            }
                            const project_native_executable_artifact_location = await projectUtils.getProjectNativeExecutableArtifactLocation(deployFolder, subName);
                            if (!project_native_executable_artifact_location) {
                                return `Failed to resolve native executable artifact for folder ${folder.uri.fsPath}`;
                            }
                            const docker_nibuildTemplate = expandTemplate(resourcesPath, docker_nibuildspec_template, {
                                project_build_command: project_build_native_executable_command,
                                project_artifact_location: project_native_executable_artifact_location,
                                deploy_artifact_name: docker_nibuildArtifactName,
                                image_name: containerRepository.displayName.toLowerCase()
                            }, folder, `${subName}_${docker_nibuildspec_template}`);
                            if (!docker_nibuildTemplate) {
                                resolve(`Failed to configure ${subName} docker native executable build spec for ${repositoryName}`);
                                return;
                            }

                            // --- Create docker native image pipeline
                            progress.report({
                                increment,
                                message: `Creating build pipeline for ${subName} docker native executable of ${repositoryName}...`
                            });
                            const docker_nibuildPipelineName = `Build ${subName.toUpperCase()} Docker Native Image`;
                            const docker_nibuildPipelineDescription = `Build pipeline to build docker native executable for ${subName.toUpperCase()} & devops project ${projectName} & repository ${repositoryName}`;
                            const docker_nibuildPipeline = (await ociUtils.createBuildPipeline(provider, project, docker_nibuildPipelineName, docker_nibuildPipelineDescription))?.buildPipeline.id;
                            if (!docker_nibuildPipeline) {
                                resolve(`Failed to create ${subName} docker native executable build pipeline for ${repositoryName}.`);
                                return;
                            }
                            const docker_nibuildPipelineBuildStage = (await ociUtils.createBuildPipelineBuildStage(provider, docker_nibuildPipeline, codeRepository.id, repositoryName, codeRepository.httpUrl, `.gcn/${subName}_${docker_nibuildspec_template}`))?.buildPipelineStage.id;
                            if (!docker_nibuildPipelineBuildStage) {
                                resolve(`Failed to create ${subName} docker native executable pipeline build stage for ${repositoryName}.`);
                                return;
                            }
                            const docker_nibuildPipelineArtifactsStage = (await ociUtils.createBuildPipelineArtifactsStage(provider, docker_nibuildPipeline, docker_nibuildPipelineBuildStage, docker_nibuildArtifact, docker_nibuildArtifactName))?.buildPipelineStage.id;
                            if (!docker_nibuildPipelineArtifactsStage) {
                                resolve(`Failed to create ${subName} docker native executable pipeline artifacts stage for ${repositoryName}.`);
                                return;
                            }

                            if (subName === 'oci') {
                                buildPipelines.push({ 'ocid': docker_nibuildPipeline, 'displayName': docker_nibuildPipelineName });

                                // --- Create OKE deployment configuration artifact
                                progress.report({
                                    increment,
                                    message: `Creating OKE deployment configuration artifact for ${repositoryName}...`
                                });
                                const oke_deploy_config_template = 'oke_deploy_config.yaml';
                                const oke_deployConfigInlineContent = expandTemplate(resourcesPath, oke_deploy_config_template, {
                                    image_name: docker_nibuildImage,
                                    app_name: repositoryName.toLowerCase()
                                });
                                if (!oke_deployConfigInlineContent) {
                                    resolve(`Failed to configure OKE deployment configuration for ${repositoryName}`);
                                    return;
                                }
                                const oke_deployConfigArtifactName = `${repositoryName}_oke_deploy_configuration`;
                                const oke_deployConfigArtifactDescription = `OKE deployment configuration artifact for devops project ${projectName} & repository ${repositoryName}`;
                                const oke_deployConfigArtifact = (await ociUtils.createOkeDeployConfigurationArtifact(provider, project, oke_deployConfigInlineContent, oke_deployConfigArtifactName, oke_deployConfigArtifactDescription))?.deployArtifact.id;
                                if (!oke_deployConfigArtifact) {
                                    resolve(`Failed to create OKE deployment configuration artifact for ${repositoryName}.`);
                                    return;
                                }

                                // --- Create OKE deployment pipeline
                                progress.report({
                                    increment,
                                    message: `Creating deployment to OKE pipeline for ${subName} docker native executables of ${repositoryName}...`
                                });
                                const oke_deployPipelineName = 'Deploy OCI Docker Native Image to OKE';
                                const oke_deployPipelineDescription = `Deployment pipeline to deploy docker native executable for OCI & devops project ${projectName} & repository ${repositoryName} to OKE`;
                                const oke_deployPipeline = (await ociUtils.createDeployPipeline(provider, project, oke_deployPipelineName, oke_deployPipelineDescription, [{
                                    name: 'DOCKER_TAG',
                                    defaultValue: 'latest'
                                }], {
                                    'gcn_tooling_buildPipelineOCID': docker_nibuildPipeline,
                                    'gcn_tooling_okeDeploymentName': repositoryName.toLowerCase()
                                }))?.deployPipeline.id;
                                if (!oke_deployPipeline) {
                                    resolve(`Failed to create ${subName} docker native executables deployment to OKE pipeline for ${repositoryName}.`);
                                    return;
                                }
                                const oke_deployPipelineStage = (await ociUtils.createDeployToOkeStage(provider, oke_deployPipeline, okeClusterEnvironment, oke_deployConfigArtifact))?.deployStage.id;
                                if (!oke_deployPipelineStage) {
                                    resolve(`Failed to create ${subName} docker native executables deployment to OKE stage for ${repositoryName}.`);
                                    return;
                                }
                                deployPipelines.push({ 'ocid': oke_deployPipeline, 'displayName': oke_deployPipelineName });
                            }
                        }
                    }
                }

                const docker_ni_file = 'Dockerfile.native';
                const docker_niFile = expandTemplate(resourcesPath, docker_ni_file, {}, folder);
                if (!docker_niFile) {
                    resolve(`Failed to configure docker native file for ${repositoryName}`);
                    return;
                }

                // --- Store cloud services configuration (.vscode/gcn.json)
                progress.report({
                    increment,
                    message: `Configuring project services for ${repositoryName}...`
                });
                const data: any = {
                    version: '1.0'
                };
                data[authentication.getDataName()] = authentication.getData();
                const oci = new ociContext.Context(authentication, compartment.ocid, project, codeRepository.id);
                data[oci.getDataName()] = oci.getData();
                data.services = {
                    // TODO: Might use populated instance of buildServices.Service as dataSupport.DataProducer
                    buildPipelines: {
                        items: buildPipelines
                    },
                    // TODO: Might use populated instance of deploymentServices.Service as dataSupport.DataProducer
                    deploymentPipelines: {
                        items: deployPipelines
                    },
                    // TODO: Might use populated instance of knowledgeBaseServices.Service as dataSupport.DataProducer
                    knowledgeBases: {
                        settings: {
                            folderAuditsKnowledgeBase: knowledgeBaseOCID
                        }
                    },
                };
                const saved = saveConfig(repositoryDir, data);
                if (!saved) {
                    resolve(`Failed to save project services configuration for ${repositoryName}.`);
                    return;
                }

                const storage = folderStorage.getDefaultLocation();

                // --- Populate code repository
                progress.report({
                    increment,
                    message: `Populating source code repository ${repositoryName}...`
                });
                const pushErr = await gitUtils.populateNewRepository(codeRepository.sshUrl, repositoryDir, storage);
                if (pushErr) {
                    resolve(`Failed to push ${repositoryName}: ${pushErr}`);
                    return;
                }

            }

            resolve(undefined);
            return;
        });
    });

    if (error) {
        vscode.window.showErrorMessage(error);
        return undefined;
    }

    return undefined;
}

async function selectProjectName(suggestedName?: string): Promise<string | undefined> {
    function validateProjectName(name: string): string | undefined {
        if (!name || name.length === 0) {
            return 'DevOps project name cannot be empty.'
        }
        if (name.indexOf(' ') !== -1) {
            return 'DevOps project name may not contain spaces.'
        }
        if (name.startsWith('-') || name.endsWith('-')) {
            return 'DevOps project name cannot start or end with \'-\'.'
        }
        if (name.indexOf('--') != -1) {
            return 'DevOps project name cannot contain \'--\'.'
        }
        if (!isNaN(name.charAt(0) as any)) {
            return 'DevOps project name cannot start with a number'
        }
        // TODO: check that the name is "ASCII letter, digit, '_' (underscore) or '-' (hyphen) characters"
        return undefined;
    }
    let projectName = await vscode.window.showInputBox({
        title: 'Provide Unique DevOps Project Name',
        value: suggestedName,
        validateInput: input => validateProjectName(input),
    });
    if (projectName) {
        projectName = projectName.replace(/\s+/g, '');
    }
    return projectName;
}

async function selectOkeCluster(authentication: ociAuthentication.Authentication, compartmentID: string, region: string): Promise<string | undefined> {
    const choices: dialogs.QuickPickObject[] | undefined = await vscode.window.withProgress({
        location: vscode.ProgressLocation.Notification,
        title: 'Reading available OKE clusters...',
        cancellable: false
    }, (_progress, _token) => {
        return new Promise(async resolve => {
            ociUtils.listClusters(authentication.getProvider(), compartmentID).then(clusters => {
                if (!clusters) {
                    resolve(undefined);
                } else {
                    const choices: dialogs.QuickPickObject[] = [];
                    for (const cluster of clusters.items) {
                        if (cluster.name && cluster.id && cluster.lifecycleState === 'ACTIVE') {
                            choices.push(new dialogs.QuickPickObject(cluster.name, undefined, undefined, cluster.id));
                        }
                    }
                    resolve(choices);
                }
            });
        });
    });

    if (!choices) {
        vscode.window.showErrorMessage('Failed to read OKE clusters.');
        return undefined;
    }

    if (choices.length === 0) {
        const createOption = 'Quick Create Cluster';
        if (createOption === await vscode.window.showWarningMessage('No OKE cluster available.', createOption)) {
            dialogs.openInBrowser(`https://cloud.oracle.com/containers/clusters/quick?region=${region}`);
        }
        return undefined;
    }

    if (choices.length === 1) {
        return choices[0].object;
    }

    const choice = await vscode.window.showQuickPick(choices, {
        placeHolder: 'Select OKE Cluster'
    });

    return choice ? choice.object : undefined;
}

function expandTemplate(templatesStorage: string, template: string, args: { [key:string] : string }, folder?: vscode.WorkspaceFolder, name?: string): string | undefined {
    const templatespec = path.join(templatesStorage, template);
    let templateString = fs.readFileSync(templatespec).toString();

    templateString = mustache.render(templateString, args)

    if (folder) {
        const dest = path.join(folder.uri.fsPath, '.gcn');
        if (!fs.existsSync(dest)) {
            fs.mkdirSync(dest);
        }
        const templatedest = path.join(dest, name || template);
        fs.writeFileSync(templatedest, templateString);
    }
    return templateString;
}<|MERGE_RESOLUTION|>--- conflicted
+++ resolved
@@ -199,17 +199,9 @@
                 message: `Creating ADM knowledge base for ${projectName}...`
             });
             const knowledgeBaseDescription = `Vulnerability audits for devops project ${projectName}`;
-<<<<<<< HEAD
-            const knowledgeBaseOCID = await ociUtils.createKnowledgeBase(provider, compartment?.ocid || "", projectName, {
-                'gcn_tooling_projectOCID': project,
-                'gcn_tooling_description': knowledgeBaseDescription,
-                'gcn_tooling_usage': 'gcn-adm-audit'
-            });
-            for (const folder of folders) {
-=======
             let knowledgeBaseOCID: string;
             try {
-                knowledgeBaseOCID = await ociUtils.createKnowledgeBase(provider, compartment.ocid, projectName, {
+                knowledgeBaseOCID = await ociUtils.createKnowledgeBase(provider, compartment?.ocid || "", projectName, {
                     'gcn_tooling_projectOCID': project,
                     'gcn_tooling_description': knowledgeBaseDescription,
                     'gcn_tooling_usage': 'gcn-adm-audit'
@@ -221,7 +213,6 @@
 
             for (const deployFolder of folders) {
                 const folder = deployFolder.folder;
->>>>>>> f31178eb
                 const repositoryDir = folder.uri.fsPath;
                 const repositoryName = folder.name; // TODO: repositoryName should be unique within the devops project
                 const buildPipelines = [];
@@ -243,7 +234,6 @@
                     return;
                 }
 
-<<<<<<< HEAD
                 if (codeRepository.sshUrl) {
                     const r = /ssh:\/\/([^/]+)\//.exec(codeRepository.sshUrl);
                     if (r && r.length == 2) {
@@ -255,22 +245,6 @@
                     }
                 }
 
-                // --- Create container repository
-                progress.report({
-                    increment,
-                    message: `Creating container repository...`
-                });
-                const containerRepositoryName = folders.length > 1 ? `${projectName}-${repositoryName}` : projectName;
-                const containerRepository = (await ociUtils.createContainerRepository(provider, compartment.ocid, projectName, repositoryName, containerRepositoryName))?.containerRepository;
-                if (!containerRepository) {
-                    resolve(`Failed to create container repository ${containerRepositoryName}.`);
-                    return;
-                }
-
-                const devbuildspec_template = 'devbuild_spec.yaml';
-
-=======
->>>>>>> f31178eb
                 // --- Create fat JAR artifact
                 progress.report({
                     increment,
