{
	"name": "oci-devops",
	"displayName": "OCI DevOps Tools",
	"description": "Oracle Cloud Infrastructure DevOps Tools",
	"version": "0.0.1",
	"preview": true,
	"license": "SEE LICENSE IN LICENSE.txt",
	"publisher": "oracle-labs-graalvm",
	"author": {
		"name": "Oracle Labs"
	},
	"icon": "images/graalvm-cloud-logo.png",
	"homepage": "https://github.com/graalvm/vscode-extensions/blob/master/oci-devops/README.md",
	"repository": {
		"type": "git",
		"url": "https://github.com/graalvm/vscode-extensions.git"
	},
	"bugs": {
		"url": "https://github.com/graalvm/vscode-extensions/issues"
	},
	"engines": {
		"vscode": "^1.76.0"
	},
	"categories": [
		"Programming Languages",
		"Other"
	],
	"keywords": [
		"java",
		"oci",
		"devops",
		"native image"
	],
	"main": "./dist/extension",
	"contributes": {
		"configuration": {
			"type": "object",
			"title": "OCI DevOps Tools",
			"properties": {
				"oci.devops.showToolsPage": {
					"type": "boolean",
					"default": true,
					"description": "Show OCI DevOps Tools page on extension activation"
				},
				"oci.devops.sharedKnowledgeBaseOcid": {
					"type": "string",
					"default": "",
					"description": "OCID of the shared knowledge base for audits",
					"scope": "machine"
				},
				"oci.devops.sharedKnowledgeBaseProfile": {
					"type": "string",
					"default": "",
					"description": "Profile to access the shared knowledge base for audits",
					"scope": "machine"
				},
				"oci.devops.useLocalGraalvmVersion": {
					"type": "boolean",
					"default": false,
					"description": "Use local active GraalVM (major) version for the remote build",
					"scope": "machine"
				},
				"oci.devops.bypassDeliverArtifactsStage": {
					"type": "boolean",
					"default": true,
					"description": "Bypass Deliver artifacts stage in Build pipelines producing Generic artifacts"
				},
				"oci.devops.pushLocalSourcesToOciConfirmedPermanently": {
					"type": "boolean",
					"default": false,
					"description": "Unselect to restore confirmations before pushing local sources to a remote OCI code repository",
					"scope": "machine"
				},
				"oci.devops.startBuildPipelineUsingCustomShapeConfirmedPermanently": {
					"type": "boolean",
					"default": false,
					"description": "Unselect to restore confirmations before starting build pipelines using a custom build runner shape",
					"scope": "machine"
				}
			}
		},
		"commands": [
			{
				"command": "oci.devops.undeployFromCloud",
				"title": "Delete Folder(s) from OCI DevOps Project",
				"category": "OCI DevOps"
			},
			{
				"command": "oci.devops.undeployPartialFromCloud",
				"title": "Revert Partial Create/Add to OCI DevOps Project",
				"icon": "$(trash)",
				"category": "OCI DevOps"
			},
			{
				"command": "oci.devops.undeployPartialFromCloud_Global",
				"title": "Revert Partial Create/Add to OCI DevOps Project",
				"icon": "$(trash)",
				"category": "OCI DevOps"
			},
			{
				"command": "oci.devops.showToolsPage",
				"title": "Show OCI DevOps Tools Page",
				"category": "OCI DevOps"
			},
			{
				"command": "oci.devops.deployToCloud_Global",
				"title": "Create OCI DevOps Project",
				"icon": "$(cloud-upload)",
				"category": "OCI DevOps"
			},
			{
				"command": "oci.devops.addToCloud",
				"title": "Add to OCI DevOps Project",
				"icon": "$(cloud-upload)",
				"category": "OCI DevOps"
			},
			{
				"command": "oci.devops.addToCloud_Global",
				"title": "Add Folder(s) to OCI DevOps Project",
				"icon": "$(cloud-upload)",
				"category": "OCI DevOps"
			},
			{
				"command": "oci.devops.resumeDeployToCloud",
				"title": "Resume Create/Add to OCI DevOps Project",
				"icon": "$(cloud-upload)",
				"category": "OCI DevOps"
			},
			{
				"command": "oci.devops.resumeDeployToCloud_Global",
				"title": "Resume Create/Add to OCI DevOps Project",
				"icon": "$(cloud-upload)",
				"category": "OCI DevOps"
			},
			{
				"command": "oci.devops.importFromCloud",
				"title": "Import OCI DevOps Project",
				"icon": "$(cloud-download)",
				"category": "OCI DevOps"
			},
			{
				"command": "oci.devops.importFoldersFromCloud",
				"title": "Import Folder(s) from OCI DevOps Project",
				"icon": "$(cloud-download)",
				"category": "OCI DevOps"
			},
			{
				"command": "oci.devops.addResource",
				"title": "Add OCI DevOps Resource...",
				"icon": "$(add)",
				"category": "OCI DevOps"
			},
			{
				"command": "oci.devops.addResource_Global",
				"title": "Add OCI DevOps Resource...",
				"icon": "$(add)",
				"category": "OCI DevOps"
			},
			{
				"command": "oci.devops.openInBrowser",
				"title": "Open in Browser",
				"icon": "$(link-external)",
				"category": "OCI DevOps"
			},
			{
				"command": "oci.devops.openInConsole",
				"title": "Open in Oracle Cloud Console",
				"icon": "$(globe)",
				"category": "OCI DevOps"
			},
			{
				"command": "oci.devops.openCodeRepositoryInConsole",
				"title": "Open Folder Code Repository in Oracle Cloud Console",
				"icon": "$(globe)",
				"category": "OCI DevOps"
			},
			{
				"command": "oci.devops.openCodeRepositoryInConsole_Global",
				"title": "Open Folder Code Repository in Oracle Cloud Console",
				"icon": "$(globe)",
				"category": "OCI DevOps"
			},
			{
				"command": "oci.devops.openDevOpsProjectInConsole",
				"title": "Open DevOps Project in Oracle Cloud Console",
				"icon": "$(globe)",
				"category": "OCI DevOps"
			},
			{
				"command": "oci.devops.openDevOpsProjectInConsole_Global",
				"title": "Open DevOps Project in Oracle Cloud Console",
				"icon": "$(globe)",
				"category": "OCI DevOps"
			},
			{
				"command": "oci.devops.renameNode",
				"title": "Rename",
				"icon": "$(edit)",
				"category": "OCI DevOps"
			},
			{
				"command": "oci.devops.removeNode",
				"title": "Remove",
				"icon": "$(remove-close)",
				"category": "OCI DevOps"
			},
			{
				"command": "oci.devops.showReport",
				"title": "Show Report",
				"icon": "$(output)",
				"category": "OCI DevOps"
			},
			{
				"command": "oci.devops.viewBuildLog",
				"title": "View Build Log",
				"icon": "$(list-flat)",
				"category": "OCI DevOps"
			},
			{
				"command": "oci.devops.viewDeploymentLog",
				"title": "View Deployment Log",
				"icon": "$(list-flat)",
				"category": "OCI DevOps"
			},
			{
				"command": "oci.devops.reloadNode",
				"title": "Reload",
				"icon": "$(refresh)",
				"category": "OCI DevOps"
			},
			{
				"command": "oci.devops.runBuildPipeline",
				"title": "Run Build Pipeline",
				"icon": "$(run)",
				"category": "OCI DevOps"
			},
			{
				"command": "oci.devops.stopBuildPipeline",
				"title": "Stop Current Build",
				"icon": "$(error)",
				"category": "OCI DevOps"
			},
			{
				"command": "oci.devops.runDeployPipeline",
				"title": "Run Deployment Pipeline",
				"icon": "$(run)",
				"category": "OCI DevOps"
			},
			{
				"command": "oci.devops.stopDeployPipeline",
				"title": "Stop Current Deployment",
				"icon": "$(error)",
				"category": "OCI DevOps"
			},
			{
				"command": "oci.devops.getBuildArtifact",
				"title": "Get Build Artifact(s)",
				"icon": "$(cloud-download)",
				"category": "OCI DevOps"
			},
			{
				"command": "oci.devops.downloadSingleBuildArtifact",
				"title": "Download Build Artifact",
				"icon": "$(cloud-download)",
				"category": "OCI DevOps"
			},
			{
				"command": "oci.devops.runSingleBuildArtifact",
				"title": "Run and Open in Browser",
				"icon": "$(link-external)",
				"category": "OCI DevOps"
			},
			{
				"command": "oci.devops.pullSingleBuildArtifact",
				"title": "Pull Container Image",
				"icon": "$(cloud-download)",
				"category": "OCI DevOps"
			},
			{
				"command": "oci.devops.downloadGenericArtifact",
				"title": "Download Artifact",
				"icon": "$(cloud-download)",
				"category": "OCI DevOps"
			},
			{
				"command": "oci.devops.downloadLatestGenericArtifact",
				"title": "Download Latest Artifact",
				"icon": "$(cloud-download)",
				"category": "OCI DevOps"
			},
			{
				"command": "oci.devops.pullDockerImage",
				"title": "Pull Container Image",
				"icon": "$(cloud-download)",
				"category": "OCI DevOps"
			},
			{
				"command": "oci.devops.pullLatestDockerImage",
				"title": "Pull Latest Container Image",
				"icon": "$(cloud-download)",
				"category": "OCI DevOps"
			},
			{
				"command": "oci.devops.projectAudit.execute",
				"title": "Audit Project Vulnerability",
				"category": "OCI DevOps"
			},
			{
				"command": "oci.devops.projectAudit.execute_Global",
				"title": "Audit Project Vulnerability",
				"category": "OCI DevOps"
			},
			{
				"command": "oci.devops.enableDevOpsDecorations",
				"title": "Show OCI DevOps Details",
				"category": "OCI DevOps"
			},
			{
				"command": "oci.devops.disableDevOpsDecorations",
				"title": "Hide OCI DevOps Details",
				"category": "OCI DevOps"
			},
			{
				"command": "oci.devops.runDockerImage",
				"title": "Run and Open in Browser",
				"icon": "$(link-external)",
				"category": "OCI DevOps"
			},
			{
				"command": "oci.devops.showContainerInstanceLog",
				"title": "Show Current Container Instance Logs",
				"category": "OCI DevOps"
			},
			{
				"command": "oci.devops.deleteContainerInstance",
				"title": "Delete Current Container Instance",
				"category": "OCI DevOps"
			},
			{
				"command": "gcn.createGcnProject",
				"title": "Create New Project",
				"category": "Graal Cloud Native"
			}
		],
		"viewsWelcome": [
			{
				"view": "oci-devops",
				"contents": "Initializing view...",
				"when": "!oci.devops.servicesInitialized"
			},
			{
				"view": "oci-devops",
				"contents": "Creating OCI DevOps project...",
				"when": "oci.devops.servicesInitialized && oci.devops.deployInProgress"
			},
			{
				"view": "oci-devops",
				"contents": "Adding folder(s) to OCI DevOps project...",
				"when": "oci.devops.servicesInitialized && oci.devops.addInProgress"
			},
			{
				"view": "oci-devops",
				"contents": "Importing OCI DevOps project...",
				"when": "oci.devops.servicesInitialized && oci.devops.importInProgress"
			},
			{
				"view": "oci-devops",
				"contents": "Importing folder(s) from OCI DevOps project...",
				"when": "oci.devops.servicesInitialized && oci.devops.importFoldersInProgress"
			},
			{
				"view": "oci-devops",
				"contents": "Deleting folder(s) from OCI DevOps project...",
				"when": "oci.devops.servicesInitialized && oci.devops.undeployInProgress"
			},
			{
				"view": "oci-devops",
				"contents": "Import an existing OCI DevOps project, including remote build and deploy functionality.\n[Import OCI DevOps Project](command:oci.devops.importFromCloud)\n\nLearn more about the [OCI DevOps service](https://www.oracle.com/devops/devops-service).",
				"when": "oci.devops.servicesInitialized && !oci.devops.deployInProgress && !oci.devops.addInProgress && !oci.devops.importInProgress && !oci.devops.importFoldersInProgress && !oci.devops.undeployInProgress && !oci.devops.deployFailed && workspaceFolderCount == 0"
			},
			{
				"view": "oci-devops",
				"contents": "Create an OCI DevOps project to build and deploy remotely.\n[Create OCI DevOps Project](command:oci.devops.deployToCloud_Global)\n\nLearn more about the [OCI DevOps service](https://www.oracle.com/devops/devops-service).",
				"when": "oci.devops.servicesInitialized && !oci.devops.deployInProgress && !oci.devops.addInProgress && !oci.devops.importInProgress && !oci.devops.importFoldersInProgress && !oci.devops.undeployInProgress && !oci.devops.deployFailed && workspaceFolderCount > 0 && oci.devops.serviceFoldersCount == 0"
			},
			{
				"view": "oci-devops",
				"contents": "Creating or adding to an OCI DevOps project failed. Check the failure, resolve the problem and continue with:\n[Resume Create/Add to OCI DevOps Project](command:oci.devops.resumeDeployToCloud_Global)\n[Revert Create/Add to OCI DevOps Project](command:oci.devops.undeployPartialFromCloud_Global)\n\n",
				"when": "oci.devops.servicesInitialized && !oci.devops.deployInProgress && !oci.devops.addInProgress && !oci.devops.importInProgress && !oci.devops.importFoldersInProgress && !oci.devops.undeployInProgress && oci.devops.deployFailed && workspaceFolderCount > 0"
			}
		],
		"views": {
			"explorer": [
				{
					"id": "oci-devops",
					"name": "OCI DevOps",
					"icon": "resources/extension_icon.png"
				}
			]
		},
		"menus": {
			"commandPalette": [
				{
					"command": "oci.devops.undeployFromCloud",
					"when": "oci.devops.serviceFoldersCount > 0"
				},
				{
					"command": "oci.devops.resumeDeployToCloud",
					"when": "false"
				},
				{
					"command": "oci.devops.resumeDeployToCloud_Global",
					"when": "false"
				},
				{
					"command": "oci.devops.undeployPartialFromCloud",
					"when": "false"
				},
				{
					"command": "oci.devops.undeployPartialFromCloud_Global",
					"when": "false"
				},
				{
					"command": "oci.devops.addResource",
					"when": "false"
				},
				{
					"command": "oci.devops.addResource_Global",
					"when": "oci.devops.manageViewItemsEnabled && oci.devops.serviceFoldersCount > 0"
				},
				{
					"command": "oci.devops.openInBrowser",
					"when": "false"
				},
				{
					"command": "oci.devops.openInConsole",
					"when": "false"
				},
				{
					"command": "oci.devops.importFromCloud",
					"when": "oci.devops.globalImportAction"
				},
				{
					"command": "oci.devops.importFoldersFromCloud",
					"when": "oci.devops.globalImportFoldersAction"
				},
				{
					"command": "oci.devops.deployToCloud_Global",
					"when": "oci.devops.globalDeployAction"
				},
				{
					"command": "oci.devops.addToCloud",
					"when": "false"
				},
				{
					"command": "oci.devops.addToCloud_Global",
					"when": "oci.devops.globalAddAction"
				},
				{
					"command": "oci.devops.openCodeRepositoryInConsole",
					"when": "false"
				},
				{
					"command": "oci.devops.openCodeRepositoryInConsole_Global",
					"when": "oci.devops.serviceFoldersCount > 0"
				},
				{
					"command": "oci.devops.openDevOpsProjectInConsole",
					"when": "false"
				},
				{
					"command": "oci.devops.openDevOpsProjectInConsole_Global",
					"when": "oci.devops.serviceFoldersCount > 0"
				},
				{
					"command": "oci.devops.renameNode",
					"when": "false"
				},
				{
					"command": "oci.devops.removeNode",
					"when": "false"
				},
				{
					"command": "oci.devops.showReport",
					"when": "false"
				},
				{
					"command": "oci.devops.reloadNode",
					"when": "false"
				},
				{
					"command": "oci.devops.pullDockerImage",
					"when": "false"
				},
				{
					"command": "oci.devops.pullLatestDockerImage",
					"when": "false"
				},
				{
					"command": "oci.devops.runBuildPipeline",
					"when": "false"
				},
				{
					"command": "oci.devops.stopBuildPipeline",
					"when": "false"
				},
				{
					"command": "oci.devops.runDeployPipeline",
					"when": "false"
				},
				{
					"command": "oci.devops.stopDeployPipeline",
					"when": "false"
				},
				{
					"command": "oci.devops.getBuildArtifact",
					"when": "false"
				},
				{
					"command": "oci.devops.downloadSingleBuildArtifact",
					"when": "false"
				},
				{
					"command": "oci.devops.runSingleBuildArtifact",
					"when": "false"
				},
				{
					"command": "oci.devops.pullSingleBuildArtifact",
					"when": "false"
				},
				{
					"command": "oci.devops.downloadGenericArtifact",
					"when": "false"
				},
				{
					"command": "oci.devops.downloadLatestGenericArtifact",
					"when": "false"
				},
				{
					"command": "oci.devops.projectAudit.execute",
					"when": "false"
				},
				{
					"command": "oci.devops.projectAudit.execute_Global",
					"when": "oci.devops.globalAuditAction"
				},
				{
					"command": "oci.devops.viewBuildLog",
					"when": "false"
				},
				{
					"command": "oci.devops.viewDeploymentLog",
					"when": "false"
				},
				{
					"command": "oci.devops.enableDevOpsDecorations",
					"when": "false"
				},
				{
					"command": "oci.devops.disableDevOpsDecorations",
					"when": "false"
				},
				{
					"command": "oci.devops.runDockerImage",
					"when": "false"
				},
				{
					"command": "oci.devops.showContainerInstanceLog",
					"when": "false"
				},
				{
					"command": "oci.devops.deleteContainerInstance",
					"when": "false"
				}
			],
			"editor/context": [],
			"view/title": [
				{
					"command": "oci.devops.addToCloud_Global",
					"when": "view == oci-devops && oci.devops.servicesInitialized && oci.devops.globalAddAction && nbJavaLSReady && !oci.devops.deployInProgress && !oci.devops.addInProgress && !oci.devops.importInProgress && !oci.devops.importFoldersInProgress && !oci.devops.undeployInProgress && !oci.devops.deployFailed",
					"group": "oci_devops_group3@1"
				},
				{
					"command": "oci.devops.importFoldersFromCloud",
					"when": "view == oci-devops && oci.devops.servicesInitialized && oci.devops.globalImportFoldersAction && !oci.devops.deployInProgress && !oci.devops.addInProgress && !oci.devops.importInProgress && !oci.devops.importFoldersInProgress && !oci.devops.undeployInProgress && !oci.devops.deployFailed",
					"group": "oci_devops_group3@2"
				},
				{
					"command": "oci.devops.addResource_Global",
					"when": "view == oci-devops && oci.devops.manageViewItemsEnabled && oci.devops.servicesInitialized && workspaceFolderCount == 1 && oci.devops.serviceFoldersCount == 1 && !oci.devops.deployInProgress && !oci.devops.addInProgress && !oci.devops.importInProgress && !oci.devops.importFoldersInProgress && !oci.devops.undeployInProgress",
					"group": "navigation@3"
				},
				{
					"command": "oci.devops.openCodeRepositoryInConsole_Global",
					"when": "view == oci-devops && oci.devops.servicesInitialized && workspaceFolderCount == 1 && oci.devops.serviceFoldersCount == 1 && !oci.devops.deployInProgress && !oci.devops.addInProgress && !oci.devops.importInProgress && !oci.devops.importFoldersInProgress && !oci.devops.undeployInProgress",
					"group": "oci_devops_group1@1"
				},
				{
					"command": "oci.devops.openDevOpsProjectInConsole_Global",
					"when": "view == oci-devops && oci.devops.servicesInitialized && workspaceFolderCount == 1 && oci.devops.serviceFoldersCount == 1 && !oci.devops.deployInProgress && !oci.devops.addInProgress && !oci.devops.importInProgress && !oci.devops.importFoldersInProgress && !oci.devops.undeployInProgress",
					"group": "oci_devops_group1@2"
				},
				{
					"command": "oci.devops.enableDevOpsDecorations",
					"when": "view == oci-devops && oci.devops.servicesInitialized && workspaceFolderCount > 1 && oci.devops.serviceFoldersCount > 0 && !oci.devops.devOpsDecorations && !oci.devops.deployInProgress && !oci.devops.addInProgress && !oci.devops.importInProgress && !oci.devops.importFoldersInProgress && !oci.devops.undeployInProgress",
					"group": "oci_devops_group4@1"
				},
				{
					"command": "oci.devops.disableDevOpsDecorations",
					"when": "view == oci-devops && oci.devops.servicesInitialized && workspaceFolderCount > 1 && oci.devops.serviceFoldersCount > 0 && oci.devops.devOpsDecorations && !oci.devops.deployInProgress && !oci.devops.addInProgress && !oci.devops.importInProgress && !oci.devops.importFoldersInProgress && !oci.devops.undeployInProgress",
					"group": "oci_devops_group4@1"
				},
				{
					"command": "oci.devops.showContainerInstanceLog",
					"when": "view == oci-devops && oci.devops.containerInstancesEnabled && oci.devops.serviceFoldersCount > 0",
					"group": "oci_devops_group2@1"
				},
				{
					"command": "oci.devops.deleteContainerInstance",
					"when": "view == oci-devops && oci.devops.containerInstancesEnabled && oci.devops.serviceFoldersCount > 0",
					"group": "oci_devops_group2@2"
				}
			],
			"view/item/context": [
				{
					"command": "oci.devops.addToCloud",
					"when": "viewItem in oci.devops.deployToCloudNodes && nbJavaLSReady",
					"group": "inline@1"
				},
				{
					"command": "oci.devops.addToCloud",
					"when": "viewItem in oci.devops.deployToCloudNodes && nbJavaLSReady",
					"group": "context@1@1"
				},
				{
					"command": "oci.devops.resumeDeployToCloud",
					"when": "viewItem == oci.devops.folderNode-failed && nbJavaLSReady",
					"group": "inline@1"
				},
				{
					"command": "oci.devops.resumeDeployToCloud",
					"when": "viewItem == oci.devops.folderNode-failed && nbJavaLSReady",
					"group": "context@1@1"
				},
				{
					"command": "oci.devops.undeployPartialFromCloud",
					"when": "viewItem == oci.devops.folderNode-failed && nbJavaLSReady",
					"group": "inline@2"
				},
				{
					"command": "oci.devops.undeployPartialFromCloud",
					"when": "viewItem == oci.devops.folderNode-failed && nbJavaLSReady",
					"group": "context@1@2"
				},
				{
					"command": "oci.devops.addResource",
					"when": "oci.devops.manageViewItemsEnabled && viewItem in oci.devops.addResourceNodes",
					"group": "inline@1"
				},
				{
					"command": "oci.devops.addResource",
					"when": "oci.devops.manageViewItemsEnabled && viewItem in oci.devops.addResourceNodes",
					"group": "context@1@1"
				},
				{
					"command": "oci.devops.openInBrowser",
					"when": "viewItem == oci.devops.deploymentPipelineNode-deployments-available",
					"group": "inline@3"
				},
				{
					"command": "oci.devops.openInBrowser",
					"when": "viewItem == oci.devops.deploymentPipelineNode-deployments-available",
					"group": "context@1@3"
				},
				{
					"command": "oci.devops.openInConsole",
					"when": "viewItem in oci.devops.openInConsoleNodes",
					"group": "context@3@1"
				},
				{
					"command": "oci.devops.openCodeRepositoryInConsole",
					"when": "viewItem == oci.devops.folderNode",
					"group": "context@3@1"
				},
				{
					"command": "oci.devops.openDevOpsProjectInConsole",
					"when": "viewItem == oci.devops.folderNode",
					"group": "context@3@2"
				},
				{
					"command": "oci.devops.renameNode",
					"when": "viewItem in oci.devops.renameableNodes",
					"group": "context@2@1"
				},
				{
					"command": "oci.devops.removeNode",
					"when": "oci.devops.manageViewItemsEnabled && viewItem in oci.devops.removableNodes",
					"group": "context@2@2"
				},
				{
					"command": "oci.devops.showReport",
					"when": "viewItem in oci.devops.showReportNodes",
					"group": "inline@2"
				},
				{
					"command": "oci.devops.reloadNode",
					"when": "viewItem in oci.devops.reloadableNodes",
					"group": "inline@3"
				},
				{
					"command": "oci.devops.reloadNode",
					"when": "viewItem in oci.devops.reloadableNodes",
					"group": "context@1@3"
				},
				{
					"command": "oci.devops.runBuildPipeline",
					"when": "viewItem == oci.devops.buildPipelineNode || viewItem == oci.devops.buildPipelineNode-has-lastrun || viewItem == oci.devops.buildPipelineNode-artifacts-available || viewItem == oci.devops.buildPipelineNode-single-download-available || viewItem == oci.devops.buildPipelineNode-single-image-available",
					"group": "inline@1"
				},
				{
					"command": "oci.devops.runBuildPipeline",
					"when": "viewItem == oci.devops.buildPipelineNode || viewItem == oci.devops.buildPipelineNode-has-lastrun || viewItem == oci.devops.buildPipelineNode-artifacts-available || viewItem == oci.devops.buildPipelineNode-single-download-available || viewItem == oci.devops.buildPipelineNode-single-image-available",
					"group": "context@1@1"
				},
				{
					"command": "oci.devops.stopBuildPipeline",
					"when": "viewItem == oci.devops.buildPipelineNode-in-progress",
					"group": "inline@1"
				},
				{
					"command": "oci.devops.stopBuildPipeline",
					"when": "viewItem == oci.devops.buildPipelineNode-in-progress",
					"group": "context@1@1"
				},
				{
					"command": "oci.devops.runDeployPipeline",
					"when": "viewItem == oci.devops.deploymentPipelineNode || viewItem == oci.devops.deploymentPipelineNode-has-lastdeployment || viewItem == oci.devops.deploymentPipelineNode-deployments-available",
					"group": "inline@1"
				},
				{
					"command": "oci.devops.runDeployPipeline",
					"when": "viewItem == oci.devops.deploymentPipelineNode || viewItem == oci.devops.deploymentPipelineNode-has-lastdeployment || viewItem == oci.devops.deploymentPipelineNode-deployments-available",
					"group": "context@1@1"
				},
				{
					"command": "oci.devops.stopDeployPipeline",
					"when": "viewItem == oci.devops.deploymentPipelineNode-in-progress",
					"group": "inline@1"
				},
				{
					"command": "oci.devops.stopDeployPipeline",
					"when": "viewItem == oci.devops.deploymentPipelineNode-in-progress",
					"group": "context@1@1"
				},
				{
					"command": "oci.devops.viewBuildLog",
					"when": "viewItem in oci.devops.viewBuildLogNodes",
					"group": "inline@2"
				},
				{
					"command": "oci.devops.viewBuildLog",
					"when": "viewItem in oci.devops.viewBuildLogNodes || viewItem == oci.devops.buildPipelineNode-artifacts-available || viewItem == oci.devops.buildPipelineNode-single-download-available || viewItem == oci.devops.buildPipelineNode-single-image-available",
					"group": "context@1@2"
				},
				{
					"command": "oci.devops.viewDeploymentLog",
					"when": "viewItem in oci.devops.viewDeploymentLogNodes",
					"group": "inline@2"
				},
				{
					"command": "oci.devops.viewDeploymentLog",
					"when": "viewItem in oci.devops.viewDeploymentLogNodes || viewItem == oci.devops.deploymentPipelineNode-deployments-available",
					"group": "context@1@2"
				},
				{
					"command": "oci.devops.downloadSingleBuildArtifact",
					"when": "viewItem == oci.devops.buildPipelineNode-single-download-available",
					"group": "inline@3"
				},
				{
					"command": "oci.devops.downloadSingleBuildArtifact",
					"when": "viewItem == oci.devops.buildPipelineNode-single-download-available",
					"group": "context@1@3"
				},
				{
					"command": "oci.devops.runSingleBuildArtifact",
					"when": "oci.devops.containerInstancesEnabled && viewItem == oci.devops.buildPipelineNode-single-image-available",
					"group": "inline@3"
				},
				{
					"command": "oci.devops.pullSingleBuildArtifact",
					"when": "!oci.devops.containerInstancesEnabled && viewItem == oci.devops.buildPipelineNode-single-image-available",
					"group": "inline@3"
				},
				{
					"command": "oci.devops.pullSingleBuildArtifact",
					"when": "viewItem == oci.devops.buildPipelineNode-single-image-available",
					"group": "context@1@3"
				},
				{
					"command": "oci.devops.runSingleBuildArtifact",
					"when": "oci.devops.containerInstancesEnabled && viewItem == oci.devops.buildPipelineNode-single-image-available",
					"group": "context@1@4"
				},
				{
					"command": "oci.devops.getBuildArtifact",
					"when": "viewItem == oci.devops.buildPipelineNode-artifacts-available",
					"group": "inline@3"
				},
				{
					"command": "oci.devops.getBuildArtifact",
					"when": "viewItem == oci.devops.buildPipelineNode-artifacts-available",
					"group": "context@1@3"
				},
				{
					"command": "oci.devops.downloadGenericArtifact",
					"when": "viewItem == oci.devops.genericArtifactNode",
					"group": "inline@2"
				},
				{
					"command": "oci.devops.downloadGenericArtifact",
					"when": "viewItem == oci.devops.genericArtifactNode",
					"group": "context@1@2"
				},
				{
					"command": "oci.devops.downloadLatestGenericArtifact",
					"when": "viewItem == oci.devops.genericDeployArtifactNode",
					"group": "inline@2"
				},
				{
					"command": "oci.devops.downloadLatestGenericArtifact",
					"when": "viewItem == oci.devops.genericDeployArtifactNode",
					"group": "context@1@2"
				},
				{
					"command": "oci.devops.pullDockerImage",
					"when": "viewItem == oci.devops.containerImageNode",
					"group": "inline@2"
				},
				{
					"command": "oci.devops.pullDockerImage",
					"when": "viewItem == oci.devops.containerImageNode",
					"group": "context@1@2"
				},
				{
					"command": "oci.devops.pullLatestDockerImage",
					"when": "viewItem == oci.devops.ocirDeployArtifactNode",
					"group": "inline@2"
				},
				{
					"command": "oci.devops.pullLatestDockerImage",
					"when": "viewItem == oci.devops.ocirDeployArtifactNode",
					"group": "context@1@2"
				},
				{
					"command": "oci.devops.projectAudit.execute",
					"when": "view == javaProjectExplorer && viewItem =~ /java:project(?=.*?\\b\\+java\\b)(?=.*?\\b\\+uri\\b)/"
				},
				{
					"command": "oci.devops.projectAudit.execute",
					"when": "viewItem =~ /is:project/ && viewItem =~ /^(?!.*is:projectRoot)/",
					"group": "K@50"
				},
				{
					"command": "oci.devops.runDockerImage",
					"when": "oci.devops.containerInstancesEnabled && viewItem == oci.devops.containerImageNode",
					"group": "inline@3"
				},
				{
					"command": "oci.devops.runDockerImage",
					"when": "oci.devops.containerInstancesEnabled && viewItem == oci.devops.containerImageNode",
					"group": "context@1@3"
				},
				{
					"command": "oci.devops.runDockerImage",
					"when": "oci.devops.containerInstancesEnabled && viewItem == oci.devops.ocirDeployArtifactNode",
					"group": "inline@3"
				},
				{
					"command": "oci.devops.runDockerImage",
					"when": "oci.devops.containerInstancesEnabled && viewItem == oci.devops.ocirDeployArtifactNode",
					"group": "context@1@3"
				}
			]
		},
		"netbeans.options": {
			"javaSupport.conflict": false
		}
	},
	"vsce": {
<<<<<<< HEAD
		"baseImagesUrl": "https://github.com/graalvm/vscode-extensions/raw/master/gcn"
=======
	  "baseImagesUrl": "https://github.com/graalvm/vscode-extensions/raw/master/oci-devops"
>>>>>>> b3b9f502
	},
	"config": {
		"winBuildPath": "..\\node_modules\\.bin\\vsce",
		"unixBuildPath": "../node_modules/.bin/vsce",
		"buildCmd": "package --allow-star-activation --no-update-package-json"
	},
	"scripts": {
		"vscode:prepublish": "NODE_OPTIONS='--max-old-space-size=8192' webpack --mode production",
		"compile": "webpack --mode development",
		"info": "webpack --display-modules",
		"watch": "webpack --mode development --watch",
		"watch-tests": "tsc --outDir out --watch",
		"test-clean": "rm -r out",
		"test-compile": "tsc -p . --outDir out",
		"test": "cross-env GLOBAL_AGENT_NO_PROXY=$no_proxy GLOBAL_AGENT_HTTP_PROXY=$http_proxy node --require global-agent/bootstrap ./out/test/runTest.js",
		"test-ui": "cross-env GLOBAL_AGENT_NO_PROXY=$no_proxy GLOBAL_AGENT_HTTP_PROXY=$http_proxy node --require global-agent/bootstrap ./out/test/runTest-ui.js",
		"prebuild": "npm install",
		"build": "cross-os build",
		"lint": "eslint src --ext ts"
	},
	"cross-os": {
		"build": {
			"linux": "$npm_package_config_unixBuildPath $npm_package_config_buildCmd `[ -z ${BUILD_NUMBER} ] && echo \"${npm_package_version}\" || echo \"${npm_package_version}-${BUILD_NUMBER}\"`",
			"darwin": "$npm_package_config_unixBuildPath $npm_package_config_buildCmd `[ -z ${BUILD_NUMBER} ] && echo \"${npm_package_version}\" || echo \"${npm_package_version}-${BUILD_NUMBER}\"`",
			"win32": "%npm_package_config_winBuildPath% %npm_package_config_buildCmd%"
		}
	},
	"dependencies": {
		"has": "^1.0.3",
		"isomorphic-fetch": "^3.0.0",
		"jdk-utils": "^0.4.4",
		"mustache": "^4.2.0",
		"oci-sdk": "^2.50.4",
		"semver": "^7.3.8",
		"vscode-kubernetes-tools-api": "^1.3.0",
		"which": "^3.0.0",
		"xml2js": "^0.4.23"
	},
	"devDependencies": {
		"@types/glob": "^8.0.1",
		"@types/isomorphic-fetch": "^0.0.36",
		"@types/mocha": "^10.0.1",
		"@types/mustache": "^4.0.1",
		"@types/node": "^14.16.0",
		"@types/semver": "7.3.12",
		"@types/vscode": "^1.76.0",
		"@types/which": "^2.0.1",
		"@types/xml2js": "^0.4.11",
		"@typescript-eslint/eslint-plugin": "^5.54.1",
		"@typescript-eslint/parser": "^5.54.1",
		"@vscode/codicons": "0.0.20",
		"@vscode/test-electron": "^2.2.3",
		"ajv": "^8.12.0",
		"cross-env": "^7.0.3",
		"cross-os": "^1.5.0",
		"encoding": "^0.1.13",
		"eslint": "^8.35.0",
		"eslint-webpack-plugin": "^4.0.0",
		"glob": "^8.1.0",
		"global-agent": "^3.0.0",
		"mocha": "^10.1.0",
		"ts-loader": "^9.4.2",
		"typescript": "^4.9.5",
		"vscode-extension-tester": "^5.1.0",
		"webpack": "^5.74.0",
		"webpack-cli": "^4.10.0"
	},
	"extensionDependencies": [
		"asf.apache-netbeans-java",
		"ms-kubernetes-tools.vscode-kubernetes-tools"
	]
}<|MERGE_RESOLUTION|>--- conflicted
+++ resolved
@@ -888,11 +888,7 @@
 		}
 	},
 	"vsce": {
-<<<<<<< HEAD
-		"baseImagesUrl": "https://github.com/graalvm/vscode-extensions/raw/master/gcn"
-=======
 	  "baseImagesUrl": "https://github.com/graalvm/vscode-extensions/raw/master/oci-devops"
->>>>>>> b3b9f502
 	},
 	"config": {
 		"winBuildPath": "..\\node_modules\\.bin\\vsce",
